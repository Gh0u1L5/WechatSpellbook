--- conflicted
+++ resolved
@@ -9,10 +9,6 @@
     - BUILD_API=android-27
     - BUILD_TOOLS=build-tools-27.0.3
   matrix:
-<<<<<<< HEAD
-    - EMULATOR_API=android-22 EMULATOR_ABI=armeabi-v7a
-=======
->>>>>>> 2559895f
     - EMULATOR_API=android-24 EMULATOR_ABI=armeabi-v7a
 
 android:
@@ -45,22 +41,10 @@
   - export PATH=$GRADLE_HOME/bin:$PATH
 
 before_script:
-<<<<<<< HEAD
-  # Update tools for AVD manager.
-  - echo y | sdkmanager "tools"
-  # Install the system image.
-  - echo y | sdkmanager "system-images;${EMULATOR_API};default;${EMULATOR_ABI}"
-  # Create emulator for the script. Meant to race the install task.
-  - echo no | avdmanager create avd --force -n test -k "system-images;${EMULATOR_API};default;${EMULATOR_ABI}"
-  # Start emulator with 3GB memory and 1GB system partition.
-  - export PATH=$ANDROID_HOME/emulator:$PATH
-  - emulator -avd test -no-audio -no-window -memory 3072 -partition-size 1024 &
-=======
   # Create emulator for the script. Meant to race the install task.
   - echo no | android create avd --force -n test -t $EMULATOR_API --abi $EMULATOR_ABI
   # Start emulator with 3GB memory and 1GB system partition.
   - emulator -avd test -no-window -memory 3072 -partition-size 1024 &
->>>>>>> 2559895f
   # Wait for the emulator to boot.
   - android-wait-for-emulator
 

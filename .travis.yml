language: android
jdk: oraclejdk8

env:
  global:
    - ADB_INSTALL_TIMEOUT=10 # minutes (2 minutes by default)
    - GRADLE_VERSION=4.4
    - BUILD_API=android-27
    - BUILD_TOOLS=build-tools-27.0.3
  matrix:
    - EMULATOR_API=android-19 EMULATOR_ABI=armeabi-v7a
<<<<<<< HEAD
    - EMULATOR_API=android-25 EMULATOR_ABI=armeabi-v7a
=======
    - EMULATOR_API=android-21 EMULATOR_ABI=armeabi-v7a
>>>>>>> ff54e26d

android:
  components:
    - tools
    - platform-tools
    # The SDK version used to compile your project
    - $BUILD_API
    # The BuildTools version used by your project
    - $BUILD_TOOLS

before_cache:
  - rm -f  $HOME/.gradle/caches/modules-2/modules-2.lock
  - rm -rf $HOME/.gradle/caches/*/plugin-resolution/

cache:
  directories:
    - $HOME/.gradle/caches/
    - $HOME/.gradle/wrapper/
    - $HOME/.android/build-cache

before_install:
<<<<<<< HEAD
  - cat $(which android-wait-for-emulator)
=======
>>>>>>> ff54e26d
  # Setup the correct gradle version.
  - wget http://services.gradle.org/distributions/gradle-${GRADLE_VERSION}-bin.zip
  - unzip gradle-${GRADLE_VERSION}-bin.zip
  - export GRADLE_HOME=$PWD/gradle-${GRADLE_VERSION}
  - export PATH=$GRADLE_HOME/bin:$PATH

before_script:
  # Update all the packages.
  - echo y | sdkmanager --update
  # Install the system image.
  - echo y | sdkmanager "system-images;${EMULATOR_API};google_apis;${EMULATOR_ABI}"
  # Create and start emulator for the script. Meant to race the install task.
  - echo no | avdmanager create avd --force -n test -k "system-images;${EMULATOR_API};google_apis;${EMULATOR_ABI}"
<<<<<<< HEAD
  - $ANDROID_HOME/emulator/emulator -avd test -no-audio -no-window -no-snapshot &
=======
  - $ANDROID_HOME/emulator/emulator -avd test -no-audio -no-window &
>>>>>>> ff54e26d
  # Wait for the emulator to boot.
  - android-wait-for-emulator
  - adb shell input keyevent 82 &

script:
  - travis_wait 40 gradle build connectedCheck<|MERGE_RESOLUTION|>--- conflicted
+++ resolved
@@ -9,11 +9,7 @@
     - BUILD_TOOLS=build-tools-27.0.3
   matrix:
     - EMULATOR_API=android-19 EMULATOR_ABI=armeabi-v7a
-<<<<<<< HEAD
-    - EMULATOR_API=android-25 EMULATOR_ABI=armeabi-v7a
-=======
     - EMULATOR_API=android-21 EMULATOR_ABI=armeabi-v7a
->>>>>>> ff54e26d
 
 android:
   components:
@@ -35,10 +31,6 @@
     - $HOME/.android/build-cache
 
 before_install:
-<<<<<<< HEAD
-  - cat $(which android-wait-for-emulator)
-=======
->>>>>>> ff54e26d
   # Setup the correct gradle version.
   - wget http://services.gradle.org/distributions/gradle-${GRADLE_VERSION}-bin.zip
   - unzip gradle-${GRADLE_VERSION}-bin.zip
@@ -52,13 +44,12 @@
   - echo y | sdkmanager "system-images;${EMULATOR_API};google_apis;${EMULATOR_ABI}"
   # Create and start emulator for the script. Meant to race the install task.
   - echo no | avdmanager create avd --force -n test -k "system-images;${EMULATOR_API};google_apis;${EMULATOR_ABI}"
-<<<<<<< HEAD
-  - $ANDROID_HOME/emulator/emulator -avd test -no-audio -no-window -no-snapshot &
-=======
-  - $ANDROID_HOME/emulator/emulator -avd test -no-audio -no-window &
->>>>>>> ff54e26d
+  - $ANDROID_HOME/emulator/emulator -avd test -no-audio -no-snapshot -no-window -screen no-touch &
   # Wait for the emulator to boot.
   - android-wait-for-emulator
+  - adb shell settings put global window_animation_scale 0 &
+  - adb shell settings put global transition_animation_scale 0 &
+  - adb shell settings put global animator_duration_scale 0 &
   - adb shell input keyevent 82 &
 
 script:
